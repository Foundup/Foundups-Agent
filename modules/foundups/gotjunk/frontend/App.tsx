--- conflicted
+++ resolved
@@ -301,13 +301,8 @@
         id: `item-${Date.now()}`,
         blob,
         url,
-<<<<<<< HEAD
-        status: 'browsing', // Changed: Photos go to browseFeed (not myDrafts)
-        ownership: 'world', // Changed: Found items are global, not user-owned (yet)
-=======
         status: 'draft', // Photos go to myDrafts (ownership='mine', status='draft')
         ownership: 'mine', // User's own items
->>>>>>> 16b53b5f
         classification,
         price,
         originalPrice: defaultPrice,
@@ -320,8 +315,8 @@
       console.log('[GotJunk] Saving new item:', { id: newItem.id, classification, price });
       await storage.saveItem(newItem);
 
-      setBrowseFeed(current => {
-        console.log('[GotJunk] Adding to browseFeed, current count:', current.length);
+      setMyDrafts(current => {
+        console.log('[GotJunk] Adding to myDrafts, current count:', current.length);
         return [newItem, ...current];
       });
 
